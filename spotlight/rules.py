--- conflicted
+++ resolved
@@ -640,7 +640,6 @@
         except (ValueError, TypeError):
             return False
 
-<<<<<<< HEAD
         return True
 
 
@@ -648,8 +647,8 @@
 
     name = "before"
 
-    def passes(self, field: str, value: Any, rule_values: str, data: dict) -> bool:
-        after_date = data.get(rule_values)
+    def passes(self, field: str, value: Any, rule_values: str, validator) -> bool:
+        after_date = validator.data.get(rule_values)
         self.message_fields = dict(field=field, other=after_date)
 
         d1 = datetime.strptime(value, "%Y-%m-%d %H:%M:%S")
@@ -659,7 +658,4 @@
 
     @property
     def message(self) -> str:
-        return "The {field} field must be a date/time before {other}."
-=======
-        return True
->>>>>>> 8f0b4b61
+        return "The {field} field must be a date/time before {other}."